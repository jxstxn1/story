import 'dart:math';
import 'dart:ui';

import 'package:flutter/material.dart';
import 'package:provider/provider.dart';
import 'package:story/story_image.dart';

typedef _StoryItemBuilder = Widget Function(
  BuildContext context,
  int pageIndex,
  int storyIndex,
);

typedef _StoryConfigFunction = int Function(int pageIndex);

enum IndicatorAnimationCommand { pause, resume }

/// PageView to implement story like UI
///
/// [itemBuilder], [storyLength], [pageLength] are required.
class StoryPageView extends StatefulWidget {
  StoryPageView({
    Key? key,
    required this.itemBuilder,
    required this.storyLength,
    required this.pageLength,
    this.gestureItemBuilder,
    this.initialStoryIndex,
    this.initialPage = 0,
    this.onPageLimitReached,
    this.indicatorDuration = const Duration(seconds: 5),
    this.indicatorPadding =
        const EdgeInsets.symmetric(vertical: 32, horizontal: 8),
    this.backgroundColor = Colors.black,
    this.indicatorAnimationController,
    this.onPageChanged,
    this.indicatorVisitedColor = Colors.white,
    this.indicatorUnvisitedColor = Colors.grey,
    this.indicatorHeight = 2,
    this.indicatorRadius = 10,
    this.showShadow = false,
  }) : super(key: key);

  ///  visited color of [_Indicators]
  final Color indicatorVisitedColor;

  ///  unvisited color of [_Indicators]
  final Color indicatorUnvisitedColor;

  /// Function to build story content
  final _StoryItemBuilder itemBuilder;

  /// Function to build story content
  /// Components with gesture actions are expected
  /// Placed above the story gestures.
  final _StoryItemBuilder? gestureItemBuilder;

  /// decides length of story for each page
  final _StoryConfigFunction storyLength;

  /// length of [StoryPageView]
  final int pageLength;

  /// Initial index of story for each page
  final _StoryConfigFunction? initialStoryIndex;

  /// padding of [_Indicators]
  final EdgeInsetsGeometry indicatorPadding;

  /// duration of [_Indicators]
  final Duration indicatorDuration;

  /// Called when the very last story is finished.
  ///
  /// Functions like "Navigator.pop(context)" is expected.
  final VoidCallback? onPageLimitReached;

  /// Called whenever the page in the center of the viewport changes.
  final void Function(int)? onPageChanged;

  /// initial index for [StoryPageView]
  final int initialPage;

  /// Color under the Stories which is visible when the cube transition is in progress
  final Color backgroundColor;

  /// Width of indicator
  final double indicatorHeight;

  /// radius of indicator
  final double indicatorRadius;

  /// Whether to show shadow near indicator
  final bool showShadow;

  /// A stream with [IndicatorAnimationCommand] to force pause or continue inticator animation
  /// Useful when you need to show any popup over the story
  final ValueNotifier<IndicatorAnimationCommand>? indicatorAnimationController;

  @override
  _StoryPageViewState createState() => _StoryPageViewState();
}

class _StoryPageViewState extends State<StoryPageView> {
  PageController? pageController;

  var currentPageValue;

  @override
  void initState() {
    super.initState();
    pageController = PageController(initialPage: widget.initialPage);

    currentPageValue = widget.initialPage.toDouble();

    pageController!.addListener(() {
      setState(() {
        currentPageValue = pageController!.page;
      });
    });
  }

  @override
  Widget build(BuildContext context) {
    return ColoredBox(
      color: widget.backgroundColor,
      child: PageView.builder(
        controller: pageController,
        itemCount: widget.pageLength,
        onPageChanged: widget.onPageChanged,
        itemBuilder: (context, index) {
          final isLeaving = (index - currentPageValue) <= 0;
          final t = (index - currentPageValue);
          final rotationY = lerpDouble(0, 30, t as double)!;
          final maxOpacity = 0.8;
          final num opacity =
              lerpDouble(0, maxOpacity, t.abs())!.clamp(0.0, maxOpacity);
          final isPaging = opacity != maxOpacity;
          final transform = Matrix4.identity();
          transform.setEntry(3, 2, 0.003);
          transform.rotateY(-rotationY * (pi / 180.0));
          return Transform(
            alignment: isLeaving ? Alignment.centerRight : Alignment.centerLeft,
            transform: transform,
            child: Stack(
              children: [
                _StoryPageBuilder.wrapped(
                  showShadow: widget.showShadow,
                  indicatorHeight: widget.indicatorHeight,
                  indicatorRadius: widget.indicatorRadius,
                  pageLength: widget.pageLength,
                  storyLength: widget.storyLength(index),
                  initialStoryIndex: widget.initialStoryIndex?.call(index) ?? 0,
                  pageIndex: index,
                  animateToPage: (index) {
                    pageController!.animateToPage(index,
                        duration: Duration(milliseconds: 500),
                        curve: Curves.ease);
                  },
                  isCurrentPage: currentPageValue == index,
                  isPaging: isPaging,
                  onPageLimitReached: widget.onPageLimitReached,
                  itemBuilder: widget.itemBuilder,
                  gestureItemBuilder: widget.gestureItemBuilder,
                  indicatorDuration: widget.indicatorDuration,
                  indicatorPadding: widget.indicatorPadding,
                  indicatorAnimationController:
                      widget.indicatorAnimationController,
                  indicatorUnvisitedColor: widget.indicatorUnvisitedColor,
                  indicatorVisitedColor: widget.indicatorVisitedColor,
                ),
                if (isPaging && !isLeaving)
                  Positioned.fill(
                    child: Opacity(
                      opacity: opacity as double,
                      child: ColoredBox(
                        color: Colors.black87,
                      ),
                    ),
                  ),
              ],
            ),
          );
        },
      ),
    );
  }
}

class _StoryPageBuilder extends StatefulWidget {
  const _StoryPageBuilder._({
    Key? key,
    required this.storyLength,
    required this.initialStoryIndex,
    required this.pageIndex,
    required this.isCurrentPage,
    required this.isPaging,
    required this.itemBuilder,
    required this.gestureItemBuilder,
    required this.indicatorDuration,
    required this.indicatorPadding,
    required this.indicatorAnimationController,
    required this.indicatorUnvisitedColor,
    required this.indicatorVisitedColor,
    required this.indicatorHeight,
    required this.indicatorRadius,
    required this.showShadow,
  }) : super(key: key);
  final int storyLength;
  final int initialStoryIndex;
  final int pageIndex;
  final bool isCurrentPage;
  final bool isPaging;
  final _StoryItemBuilder itemBuilder;
  final _StoryItemBuilder? gestureItemBuilder;
  final Duration indicatorDuration;
  final EdgeInsetsGeometry indicatorPadding;
  final ValueNotifier<IndicatorAnimationCommand>? indicatorAnimationController;
  final Color indicatorVisitedColor;
  final Color indicatorUnvisitedColor;
  final double indicatorHeight;
  final double indicatorRadius;
  final bool showShadow;

  static Widget wrapped({
    required int pageIndex,
    required int pageLength,
    required ValueChanged<int> animateToPage,
    required int storyLength,
    required int initialStoryIndex,
    required bool isCurrentPage,
    required bool isPaging,
    required VoidCallback? onPageLimitReached,
    required _StoryItemBuilder itemBuilder,
    _StoryItemBuilder? gestureItemBuilder,
    required Duration indicatorDuration,
    required EdgeInsetsGeometry indicatorPadding,
    required ValueNotifier<IndicatorAnimationCommand>?
        indicatorAnimationController,
    required Color indicatorVisitedColor,
    required Color indicatorUnvisitedColor,
    required double indicatorHeight,
    required double indicatorRadius,
    required bool showShadow,
  }) {
    return MultiProvider(
      providers: [
        ChangeNotifierProvider(
          create: (_context) => _StoryLimitController(),
        ),
        ChangeNotifierProvider(
          create: (_context) => _StoryStackController(
            storyLength: storyLength,
            onPageBack: () {
              if (pageIndex != 0) {
                animateToPage(pageIndex - 1);
              }
            },
            onPageForward: () {
              if (pageIndex == pageLength - 1) {
                _context
                    .read<_StoryLimitController>()
                    .onPageLimitReached(onPageLimitReached);
              } else {
                animateToPage(pageIndex + 1);
              }
            },
            initialStoryIndex: initialStoryIndex,
          ),
        ),
      ],
      child: _StoryPageBuilder._(
        showShadow: showShadow,
        storyLength: storyLength,
        initialStoryIndex: initialStoryIndex,
        pageIndex: pageIndex,
        isCurrentPage: isCurrentPage,
        isPaging: isPaging,
        itemBuilder: itemBuilder,
        gestureItemBuilder: gestureItemBuilder,
        indicatorDuration: indicatorDuration,
        indicatorPadding: indicatorPadding,
        indicatorAnimationController: indicatorAnimationController,
        indicatorVisitedColor: indicatorVisitedColor,
        indicatorUnvisitedColor: indicatorUnvisitedColor,
        indicatorHeight: indicatorHeight,
        indicatorRadius: indicatorRadius,
      ),
    );
  }

  @override
  _StoryPageBuilderState createState() => _StoryPageBuilderState();
}

class _StoryPageBuilderState extends State<_StoryPageBuilder>
    with
        AutomaticKeepAliveClientMixin<_StoryPageBuilder>,
        SingleTickerProviderStateMixin {
  late AnimationController animationController;

  late VoidCallback indicatorListener;
  late VoidCallback imageLoadingListener;

  @override
  void initState() {
    super.initState();

    indicatorListener = () {
      if (widget.isCurrentPage) {
        switch (widget.indicatorAnimationController?.value) {
          case IndicatorAnimationCommand.pause:
            animationController.stop();
            break;
          case IndicatorAnimationCommand.resume:
          default:
            if (storyImageLoadingController.value ==
                StoryImageLoadingState.loading) {
              return;
            }
            animationController.forward();
            break;
        }
      }
    };
    imageLoadingListener = () {
      if (widget.isCurrentPage) {
        switch (storyImageLoadingController.value) {
          case StoryImageLoadingState.loading:
            animationController.stop();
            break;
          case StoryImageLoadingState.available:
            if (widget.indicatorAnimationController?.value ==
                IndicatorAnimationCommand.pause) {
              return;
            }
            animationController.forward();
            break;
        }
      }
    };
    animationController = AnimationController(
      vsync: this,
      duration: widget.indicatorDuration,
    )..addStatusListener(
        (status) {
          if (status == AnimationStatus.completed) {
            context.read<_StoryStackController>().increment(
                restartAnimation: () => animationController.forward(from: 0));
          }
        },
      );
    widget.indicatorAnimationController?.addListener(indicatorListener);
    storyImageLoadingController.addListener(imageLoadingListener);
  }

  @override
  void dispose() {
    widget.indicatorAnimationController?.removeListener(indicatorListener);
    storyImageLoadingController.removeListener(imageLoadingListener);

    super.dispose();
  }

  @override
  Widget build(BuildContext context) {
    super.build(context);
    return Stack(
      fit: StackFit.loose,
      alignment: Alignment.topLeft,
      children: [
        Positioned.fill(
          child: ColoredBox(
            color: Theme.of(context).scaffoldBackgroundColor,
          ),
        ),
        Positioned.fill(
          child: widget.itemBuilder(
            context,
            widget.pageIndex,
            context.watch<_StoryStackController>().value,
          ),
        ),
        Container(
          height: 50,
          decoration: widget.showShadow
              ? BoxDecoration(
                  boxShadow: [
                    BoxShadow(
                      color: Colors.black.withOpacity(0.1),
                      spreadRadius: 10,
                      blurRadius: 20,
                    ),
                  ],
                )
              : null,
        ),
        _Indicators(
          indicatorHeight: widget.indicatorHeight,
          indicatorRadius: widget.indicatorRadius,
          storyLength: widget.storyLength,
          animationController: animationController,
          isCurrentPage: widget.isCurrentPage,
          isPaging: widget.isPaging,
          padding: widget.indicatorPadding,
          indicatorVisitedColor: widget.indicatorVisitedColor,
          indicatorUnvisitedColor: widget.indicatorUnvisitedColor,
          indicatorAnimationController: widget.indicatorAnimationController,
        ),
        _Gestures(
          animationController: animationController,
        ),
        Positioned.fill(
          child: widget.gestureItemBuilder?.call(
                context,
                widget.pageIndex,
                context.watch<_StoryStackController>().value,
              ) ??
              const SizedBox.shrink(),
        ),
      ],
    );
  }

  @override
  bool get wantKeepAlive => true;
}

class _Gestures extends StatelessWidget {
  const _Gestures({
    Key? key,
    required this.animationController,
  }) : super(key: key);

  final AnimationController? animationController;

  @override
  Widget build(BuildContext context) {
    return Row(
      children: [
        Expanded(
          child: Container(
            color: Colors.transparent,
            child: GestureDetector(
              onTap: () {
                animationController!.forward(from: 0);
                context.read<_StoryStackController>().decrement();
              },
              onTapDown: (_) {
                animationController!.stop();
              },
              onTapUp: (_) {
                if (storyImageLoadingController.value !=
                    StoryImageLoadingState.loading) {
                  animationController!.forward();
                }
              },
              onLongPress: () {
                animationController!.stop();
              },
              onLongPressUp: () {
                if (storyImageLoadingController.value !=
                    StoryImageLoadingState.loading) {
                  animationController!.forward();
                }
              },
            ),
          ),
        ),
        Expanded(
          child: Container(
            color: Colors.transparent,
            child: GestureDetector(
              onTap: () {
                context.read<_StoryStackController>().increment(
                      restartAnimation: () =>
                          animationController!.forward(from: 0),
                      completeAnimation: () => animationController!.value = 1,
                    );
              },
              onTapDown: (_) {
                animationController!.stop();
              },
              onTapUp: (_) {
                if (storyImageLoadingController.value !=
                    StoryImageLoadingState.loading) {
                  animationController!.forward();
                }
              },
              onLongPress: () {
                animationController!.stop();
              },
              onLongPressUp: () {
                if (storyImageLoadingController.value !=
                    StoryImageLoadingState.loading) {
                  animationController!.forward();
                }
              },
            ),
          ),
        ),
      ],
    );
  }
}

class _Indicators extends StatefulWidget {
  const _Indicators({
    Key? key,
    required this.animationController,
    required this.storyLength,
    required this.isCurrentPage,
    required this.isPaging,
    required this.padding,
    required this.indicatorUnvisitedColor,
    required this.indicatorVisitedColor,
    required this.indicatorHeight,
    required this.indicatorRadius,
    required this.indicatorAnimationController,
  }) : super(key: key);
  final int storyLength;
  final AnimationController? animationController;
  final EdgeInsetsGeometry padding;
  final bool isCurrentPage;
  final bool isPaging;
  final Color indicatorVisitedColor;
  final Color indicatorUnvisitedColor;
  final double indicatorHeight;
  final double indicatorRadius;
  final ValueNotifier<IndicatorAnimationCommand>? indicatorAnimationController;

  @override
  _IndicatorsState createState() => _IndicatorsState();
}

class _IndicatorsState extends State<_Indicators> {
  late Animation<double> indicatorAnimation;

  @override
  void initState() {
    super.initState();
    if (storyImageLoadingController.value != StoryImageLoadingState.loading) {
      widget.animationController!.forward();
    }
    indicatorAnimation =
        Tween(begin: 0.0, end: 1.0).animate(widget.animationController!)
          ..addListener(() {
            setState(() {});
          });
  }

  @override
  Widget build(BuildContext context) {
    final int currentStoryIndex = context.watch<_StoryStackController>().value;
    final bool isStoryEnded = context.watch<_StoryLimitController>().value;
    if (!widget.isCurrentPage && widget.isPaging) {
      widget.animationController!.stop();
    }
    if (!widget.isCurrentPage &&
        !widget.isPaging &&
        widget.animationController!.value != 0) {
      widget.animationController!.value = 0;
    }
    if (widget.isCurrentPage &&
        !widget.animationController!.isAnimating &&
        !isStoryEnded &&
        storyImageLoadingController.value != StoryImageLoadingState.loading) {
      widget.animationController!.forward(from: 0);
    }
    return Padding(
      padding: widget.padding,
      child: Row(
        mainAxisSize: MainAxisSize.min,
        crossAxisAlignment: CrossAxisAlignment.start,
        children: List.generate(
          widget.storyLength,
          (index) => _Indicator(
            index: index,
            indicatorHeight: widget.indicatorHeight,
            indicatorRadius: widget.indicatorRadius,
            value: (index == currentStoryIndex)
                ? indicatorAnimation.value
                : (index > currentStoryIndex)
                    ? 0
                    : 1,
            indicatorVisitedColor: widget.indicatorVisitedColor,
            indicatorUnvisitedColor: widget.indicatorUnvisitedColor,
          ),
        ),
      ),
    );
  }

  @override
  void dispose() {
    super.dispose();
    widget.animationController!.dispose();
  }
}

class _Indicator extends StatelessWidget {
  const _Indicator({
    Key? key,
    required this.index,
    required this.value,
    required this.indicatorVisitedColor,
    required this.indicatorUnvisitedColor,
    required this.indicatorHeight,
    required this.indicatorRadius,
  }) : super(key: key);
  final int index;
  final double value;
  final Color indicatorVisitedColor;
  final Color indicatorUnvisitedColor;
  final double indicatorHeight;
  final double indicatorRadius;

  @override
  Widget build(BuildContext context) {
    return Expanded(
      child: Padding(
<<<<<<< HEAD
        padding: EdgeInsetsDirectional.only(start: (index == 0) ? 0 : 4),
        child: LinearProgressIndicator(
          value: value,
          backgroundColor: indicatorUnvisitedColor,
          valueColor: AlwaysStoppedAnimation<Color>(indicatorVisitedColor),
          minHeight: indicatorHeight,
=======
        padding: EdgeInsets.only(left: (index == 0) ? 0 : 4),
        child: ClipRRect(
          borderRadius: BorderRadius.all(Radius.circular(indicatorRadius)),
          child: LinearProgressIndicator(
            value: value,
            backgroundColor: indicatorUnvisitedColor,
            valueColor: AlwaysStoppedAnimation<Color>(indicatorVisitedColor),
            minHeight: indicatorHeight,
          ),
>>>>>>> bee223bb
        ),
      ),
    );
  }
}

/// Notify current stack index
class _StoryStackController extends ValueNotifier<int> {
  _StoryStackController({
    required this.storyLength,
    required this.onPageForward,
    required this.onPageBack,
    initialStoryIndex = 0,
  }) : super(initialStoryIndex);
  final int storyLength;
  final VoidCallback onPageForward;
  final VoidCallback onPageBack;

  int get limitIndex => storyLength - 1;

  void increment(
      {VoidCallback? restartAnimation, VoidCallback? completeAnimation}) {
    if (value == limitIndex) {
      completeAnimation?.call();
      onPageForward();
    } else {
      value++;
      restartAnimation?.call();
    }
  }

  void decrement() {
    if (value == 0) {
      onPageBack();
    } else {
      value--;
    }
  }
}

class _StoryLimitController extends ValueNotifier<bool> {
  _StoryLimitController() : super(false);

  void onPageLimitReached(VoidCallback? callback) {
    if (!value) {
      callback?.call();
      value = true;
    }
  }
}<|MERGE_RESOLUTION|>--- conflicted
+++ resolved
@@ -619,15 +619,7 @@
   Widget build(BuildContext context) {
     return Expanded(
       child: Padding(
-<<<<<<< HEAD
         padding: EdgeInsetsDirectional.only(start: (index == 0) ? 0 : 4),
-        child: LinearProgressIndicator(
-          value: value,
-          backgroundColor: indicatorUnvisitedColor,
-          valueColor: AlwaysStoppedAnimation<Color>(indicatorVisitedColor),
-          minHeight: indicatorHeight,
-=======
-        padding: EdgeInsets.only(left: (index == 0) ? 0 : 4),
         child: ClipRRect(
           borderRadius: BorderRadius.all(Radius.circular(indicatorRadius)),
           child: LinearProgressIndicator(
@@ -636,7 +628,6 @@
             valueColor: AlwaysStoppedAnimation<Color>(indicatorVisitedColor),
             minHeight: indicatorHeight,
           ),
->>>>>>> bee223bb
         ),
       ),
     );
